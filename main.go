package main

import (
	"os"

	"github.com/fyne-io/fyne-cross/internal/command"
	"github.com/fyne-io/fyne-cross/internal/log"
)

func main() {

	// Define the command to use
	commands := []command.Command{
		&command.DarwinImage{},
<<<<<<< HEAD
		command.NewDarwinCommand(),
		command.NewLinuxCommand(),
		command.NewWindowsCommand(),
		command.NewAndroidCommand(),
		command.NewIOSCommand(),
		command.NewFreeBSD(),
=======
		&command.Darwin{},
		&command.Linux{},
		&command.Windows{},
		&command.Android{},
		&command.IOS{},
		&command.FreeBSD{},
		&command.Web{},
>>>>>>> 250b55ae
		&command.Version{},
	}

	// display fyne-cross usage if no command is specified
	if len(os.Args) == 1 {
		command.Usage(commands)
		os.Exit(1)
	}

	// check for valid command
	var cmd command.Command
	for _, v := range commands {
		if os.Args[1] == v.Name() {
			cmd = v
			break
		}
	}

	// If no valid command is specified display the usage
	if cmd == nil {
		command.Usage(commands)
		os.Exit(1)
	}

	// Parse the arguments for the command
	// It will display the command usage if -help is specified
	// and will exit in case of error
	err := cmd.Parse(os.Args[2:])
	if err != nil {
		log.Fatalf("[✗] %s", err)
	}

	// Finally run the command
	err = cmd.Run()
	if err != nil {
		log.Fatalf("[✗] %s", err)
	}
}<|MERGE_RESOLUTION|>--- conflicted
+++ resolved
@@ -12,22 +12,13 @@
 	// Define the command to use
 	commands := []command.Command{
 		&command.DarwinImage{},
-<<<<<<< HEAD
 		command.NewDarwinCommand(),
 		command.NewLinuxCommand(),
 		command.NewWindowsCommand(),
 		command.NewAndroidCommand(),
 		command.NewIOSCommand(),
 		command.NewFreeBSD(),
-=======
-		&command.Darwin{},
-		&command.Linux{},
-		&command.Windows{},
-		&command.Android{},
-		&command.IOS{},
-		&command.FreeBSD{},
-		&command.Web{},
->>>>>>> 250b55ae
+		command.NewWebCommand(),
 		&command.Version{},
 	}
 
