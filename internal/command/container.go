--- conflicted
+++ resolved
@@ -178,76 +178,6 @@
 	return nil
 }
 
-<<<<<<< HEAD
-// goBuild run the go build command in the container
-func goBuild(ctx Context, image containerImage) error {
-	log.Infof("[i] Building binary...")
-	// add go build command
-	args := []string{"go", "build", "-trimpath"}
-
-	if ctx.BuildMode != "" {
-		args = append(args, fmt.Sprintf("-buildmode=%s", ctx.BuildMode))
-	}
-
-	// Strip debug information
-	if ctx.StripDebug {
-		// ensure that CGO_LDFLAGS is not overwritten as they can be passed
-		// by the --env argument
-		if v, ok := image.Env("CGO_LDFLAGS"); ok {
-			// append the ldflags after the existing CGO_LDFLAGS
-			image.SetEnv("CGO_LDFLAGS", strings.Trim(v, "\"")+" -w -s")
-		} else {
-			// create the CGO_LDFLAGS environment variable and add the strip debug flags
-			image.SetEnv("CGO_LDFLAGS", "-w -s")
-		}
-	}
-
-	ldflags := ctx.LdFlags
-	// honour the GOFLAGS env variable adding to existing ones
-	if v, ok := image.Env("GOFLAGS"); ok {
-		ldflags = append(ldflags, v)
-	}
-
-	if len(ldflags) > 0 {
-		args = append(args, "-ldflags", strings.Join(ldflags, " "))
-	}
-
-	// add tags to command, if any
-	tags := image.Tags()
-	if len(tags) > 0 {
-		args = append(args, "-tags", strings.Join(tags, ","))
-	}
-
-	// set output folder to fyne-cross/bin/<target>
-	binaryName := ctx.Name
-	if image.OS() == darwinOS {
-		// replicate how fyne package names the binary
-		binaryName = calculateExeName(volume.JoinPathHost(ctx.WorkDirHost()), image.OS())
-	}
-	output := volume.JoinPathContainer(ctx.Volume.BinDirContainer(), image.ID(), binaryName)
-
-	args = append(args, "-o", output)
-
-	// enable debug mode
-	if debugging() {
-		args = append(args, "-v")
-	}
-
-	//add package
-	args = append(args, ctx.Package)
-
-	err := image.Run(ctx.Volume, options{}, args)
-
-	if err != nil {
-		return err
-	}
-
-	log.Infof("[✓] Binary: %s", volume.JoinPathHost(ctx.BinDirHost(), image.ID(), ctx.Name))
-	return nil
-}
-
-=======
->>>>>>> 54925492
 func fyneCommand(command string, ctx Context, image containerImage) ([]string, error) {
 	if debugging() {
 		err := image.Run(ctx.Volume, options{}, []string{fyneBin, "version"})
