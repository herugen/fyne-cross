package command

import (
	"bytes"
	"fmt"
	"os"
	"os/user"
	"path/filepath"
	"runtime"
	"strings"

	"github.com/fyne-io/fyne-cross/internal/log"
	"github.com/fyne-io/fyne-cross/internal/volume"

	"golang.org/x/sys/execabs"
)

// Options define the options for the docker run command
type options struct {
	WorkDir string // WorkDir set the workdir, default to volume's workdir
}

type localContainerEngine struct {
	baseEngine

	engine *Engine

	pull         bool
	cacheEnabled bool
}

func newLocalContainerEngine(context Context) containerEngine {
	return &localContainerEngine{
		baseEngine: baseEngine{
			env:  context.Env,
			tags: context.Tags,
			vol:  context.Volume,
		},
		engine:       &context.Engine,
		pull:         context.Pull,
		cacheEnabled: context.CacheEnabled,
	}
}

type localContainerImage struct {
	baseContainerImage

	runner *localContainerEngine
}

var _ containerEngine = (*localContainerEngine)(nil)

func (r *localContainerEngine) createContainerImage(arch Architecture, OS string, image string) containerImage {
	ret := r.createContainerImageInternal(arch, OS, image, func(base baseContainerImage) containerImage {
		return &localContainerImage{
			baseContainerImage: base,
			runner:             r,
		}
	})

	// mount the cache dir if cache is enabled
	if r.cacheEnabled {
		ret.SetMount(r.vol.CacheDirHost(), r.vol.CacheDirContainer())
	}

	return ret
}

func AppendEnv(args []string, environs map[string]string, quoteNeeded bool) []string {
	for k, v := range environs {
		env := k + "=" + v
		if quoteNeeded && strings.Contains(v, "=") {
			// engine requires to double quote the env var when value contains
			// the `=` char
			env = fmt.Sprintf("%q", env)
		}
		args = append(args, "-e", env)
	}
	return args
}

func (i *localContainerImage) Engine() containerEngine {
	return i.runner
}

// Cmd returns a command to run in a new container for the specified image
func (i *localContainerImage) Cmd(vol volume.Volume, opts options, cmdArgs []string) *execabs.Cmd {

	// define workdir
	w := vol.WorkDirContainer()
	if opts.WorkDir != "" {
		w = opts.WorkDir
	}

	args := []string{
		"run", "--rm", "-t",
		"-w", w, // set workdir
	}

	for _, mountPoint := range i.mount {
		args = append(args, "-v", fmt.Sprintf("%s:%s:z", mountPoint.localHost, mountPoint.inContainer))
	}

	// handle settings related to engine
	if i.runner.engine.IsPodman() {
		args = append(args, "--userns", "keep-id", "-e", "use_podman=1")
	} else {
		// docker: pass current user id to handle mount permissions on linux and MacOS
		if runtime.GOOS != "windows" {
			u, err := user.Current()
			if err == nil {
				args = append(args, "-u", fmt.Sprintf("%s:%s", u.Uid, u.Gid))
				args = append(args, "--entrypoint", "fixuid")
				if !debugging() {
					// silent fixuid if not debug mode
					cmdArgs = append([]string{"-q"}, cmdArgs...)
				}
			}
		}
	}

	// add default env variables
	args = append(args,
		"-e", "CGO_ENABLED=1", // enable CGO
		"-e", fmt.Sprintf("GOCACHE=%s", vol.GoCacheDirContainer()), // mount GOCACHE to reuse cache between builds
	)

	// add custom env variables
	args = AppendEnv(args, i.runner.env, i.env["GOOS"] != freebsdOS)
	args = AppendEnv(args, i.env, i.env["GOOS"] != freebsdOS)

	// specify the image to use
	args = append(args, i.DockerImage)

	// add the command to execute
	args = append(args, cmdArgs...)

	cmd := execabs.Command(i.runner.engine.Binary, args...)
	cmd.Stdout = os.Stdout
	cmd.Stderr = os.Stderr

	return cmd
}

// Run runs a command in a new container for the specified image
func (i *localContainerImage) Run(vol volume.Volume, opts options, cmdArgs []string) error {
	cmd := i.Cmd(vol, opts, cmdArgs)
	log.Debug(cmd)
	return cmd.Run()
}

// pullImage attempts to pull a newer version of the docker image
func (i *localContainerImage) Prepare() error {
	if !i.runner.pull {
		return nil
	}

	log.Infof("[i] Checking for a newer version of the docker image: %s", i.DockerImage)

	buf := bytes.Buffer{}

	// run the command inside the container
	cmd := execabs.Command(i.runner.engine.Binary, "pull", i.DockerImage)
	cmd.Stdout = &buf
	cmd.Stderr = &buf

<<<<<<< HEAD
	log.Debug(cmd)
=======
	if ctx.OS == androidOS || ctx.OS == webOS {
		workDir = volume.JoinPathContainer(workDir, ctx.Package)
	}
>>>>>>> 250b55ae

	err := cmd.Run()

	log.Debug(buf.String())

	if err != nil {
<<<<<<< HEAD
		return fmt.Errorf("could not pull the docker image: %v", err)
=======
		return fmt.Errorf("could not package the Fyne app: %v", err)
	}
	return nil
}

// fyneRelease package and release the application using the fyne cli tool
// Note: at the moment this is used only for the android builds
func fyneRelease(ctx Context) error {

	if ctx.Debug {
		err := Run(ctx.DockerImage, ctx.Volume, Options{Debug: ctx.Debug, Engine: ctx.Engine}, []string{fyneBin, "version"})
		if err != nil {
			return fmt.Errorf("could not get fyne cli %s version: %v", fyneBin, err)
		}
	}

	target := ctx.OS
	if ctx.OS == androidOS && ctx.Architecture != ArchMultiple {
		target += "/" + ctx.Architecture.String()
	}

	args := []string{
		fyneBin, "release",
		"-os", target,
		"-name", ctx.Name,
		"-icon", volume.JoinPathContainer(ctx.TmpDirContainer(), ctx.ID, icon.Default),
		"-appBuild", ctx.AppBuild,
		"-appVersion", ctx.AppVersion,
	}

	// add appID to command, if any
	if ctx.AppID != "" {
		args = append(args, "-appID", ctx.AppID)
	}

	// add tags to command, if any
	tags := ctx.Tags
	if len(tags) > 0 {
		args = append(args, "-tags", fmt.Sprintf("%q", strings.Join(tags, ",")))
	}

	// workDir default value
	workDir := ctx.WorkDirContainer()

	switch ctx.OS {
	case androidOS:
		workDir = volume.JoinPathContainer(workDir, ctx.Package)
		if ctx.Keystore != "" {
			args = append(args, "-keyStore", ctx.Keystore)
		}
		if ctx.KeystorePass != "" {
			args = append(args, "-keyStorePass", ctx.KeystorePass)
		}
		if ctx.KeyPass != "" {
			args = append(args, "-keyPass", ctx.KeyPass)
		}
	case iosOS:
		if ctx.Certificate != "" {
			args = append(args, "-certificate", ctx.Certificate)
		}
		if ctx.Profile != "" {
			args = append(args, "-profile", ctx.Profile)
		}
	case webOS:
		workDir = volume.JoinPathContainer(workDir, ctx.Package)
	case windowsOS:
		if ctx.Certificate != "" {
			args = append(args, "-certificate", ctx.Certificate)
		}
		if ctx.Developer != "" {
			args = append(args, "-developer", ctx.Developer)
		}
		if ctx.Password != "" {
			args = append(args, "-password", ctx.Password)
		}
	}

	runOpts := Options{
		CacheEnabled: ctx.CacheEnabled,
		WorkDir:      workDir,
		Debug:        ctx.Debug,
		Engine:       ctx.Engine,
		Env:          ctx.Env,
>>>>>>> 250b55ae
	}

	log.Infof("[✓] Image is up to date")
	return nil
}

func (i *localContainerImage) Finalize(srcFile string, packageName string) error {
	distFile := volume.JoinPathHost(i.runner.vol.DistDirHost(), i.ID(), packageName)
	err := os.MkdirAll(filepath.Dir(distFile), 0755)
	if err != nil {
		return fmt.Errorf("could not create the dist package dir: %v", err)
	}

	err = os.Rename(srcFile, distFile)
	if err != nil {
		return err
	}

	log.Infof("[✓] Package: %s", distFile)

	return nil
}<|MERGE_RESOLUTION|>--- conflicted
+++ resolved
@@ -5,7 +5,6 @@
 	"fmt"
 	"os"
 	"os/user"
-	"path/filepath"
 	"runtime"
 	"strings"
 
@@ -164,106 +163,14 @@
 	cmd.Stdout = &buf
 	cmd.Stderr = &buf
 
-<<<<<<< HEAD
 	log.Debug(cmd)
-=======
-	if ctx.OS == androidOS || ctx.OS == webOS {
-		workDir = volume.JoinPathContainer(workDir, ctx.Package)
-	}
->>>>>>> 250b55ae
 
 	err := cmd.Run()
 
 	log.Debug(buf.String())
 
 	if err != nil {
-<<<<<<< HEAD
 		return fmt.Errorf("could not pull the docker image: %v", err)
-=======
-		return fmt.Errorf("could not package the Fyne app: %v", err)
-	}
-	return nil
-}
-
-// fyneRelease package and release the application using the fyne cli tool
-// Note: at the moment this is used only for the android builds
-func fyneRelease(ctx Context) error {
-
-	if ctx.Debug {
-		err := Run(ctx.DockerImage, ctx.Volume, Options{Debug: ctx.Debug, Engine: ctx.Engine}, []string{fyneBin, "version"})
-		if err != nil {
-			return fmt.Errorf("could not get fyne cli %s version: %v", fyneBin, err)
-		}
-	}
-
-	target := ctx.OS
-	if ctx.OS == androidOS && ctx.Architecture != ArchMultiple {
-		target += "/" + ctx.Architecture.String()
-	}
-
-	args := []string{
-		fyneBin, "release",
-		"-os", target,
-		"-name", ctx.Name,
-		"-icon", volume.JoinPathContainer(ctx.TmpDirContainer(), ctx.ID, icon.Default),
-		"-appBuild", ctx.AppBuild,
-		"-appVersion", ctx.AppVersion,
-	}
-
-	// add appID to command, if any
-	if ctx.AppID != "" {
-		args = append(args, "-appID", ctx.AppID)
-	}
-
-	// add tags to command, if any
-	tags := ctx.Tags
-	if len(tags) > 0 {
-		args = append(args, "-tags", fmt.Sprintf("%q", strings.Join(tags, ",")))
-	}
-
-	// workDir default value
-	workDir := ctx.WorkDirContainer()
-
-	switch ctx.OS {
-	case androidOS:
-		workDir = volume.JoinPathContainer(workDir, ctx.Package)
-		if ctx.Keystore != "" {
-			args = append(args, "-keyStore", ctx.Keystore)
-		}
-		if ctx.KeystorePass != "" {
-			args = append(args, "-keyStorePass", ctx.KeystorePass)
-		}
-		if ctx.KeyPass != "" {
-			args = append(args, "-keyPass", ctx.KeyPass)
-		}
-	case iosOS:
-		if ctx.Certificate != "" {
-			args = append(args, "-certificate", ctx.Certificate)
-		}
-		if ctx.Profile != "" {
-			args = append(args, "-profile", ctx.Profile)
-		}
-	case webOS:
-		workDir = volume.JoinPathContainer(workDir, ctx.Package)
-	case windowsOS:
-		if ctx.Certificate != "" {
-			args = append(args, "-certificate", ctx.Certificate)
-		}
-		if ctx.Developer != "" {
-			args = append(args, "-developer", ctx.Developer)
-		}
-		if ctx.Password != "" {
-			args = append(args, "-password", ctx.Password)
-		}
-	}
-
-	runOpts := Options{
-		CacheEnabled: ctx.CacheEnabled,
-		WorkDir:      workDir,
-		Debug:        ctx.Debug,
-		Engine:       ctx.Engine,
-		Env:          ctx.Env,
->>>>>>> 250b55ae
 	}
 
 	log.Infof("[✓] Image is up to date")
@@ -272,12 +179,16 @@
 
 func (i *localContainerImage) Finalize(srcFile string, packageName string) error {
 	distFile := volume.JoinPathHost(i.runner.vol.DistDirHost(), i.ID(), packageName)
-	err := os.MkdirAll(filepath.Dir(distFile), 0755)
-	if err != nil {
-		return fmt.Errorf("could not create the dist package dir: %v", err)
+
+	// If packageName is empty, we are copying an entire directory directly in the DistDirHost directory
+	if packageName == "" {
+		err := os.RemoveAll(distFile)
+		if err != nil {
+			return err
+		}
 	}
 
-	err = os.Rename(srcFile, distFile)
+	err := os.Rename(srcFile, distFile)
 	if err != nil {
 		return err
 	}
