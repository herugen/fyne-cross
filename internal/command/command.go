--- conflicted
+++ resolved
@@ -65,7 +65,10 @@
 				return err
 			}
 
-			image.Finalize(packageName)
+			err = image.Finalize(packageName)
+			if err != nil {
+				return err
+			}
 
 			return nil
 		}()
@@ -73,14 +76,6 @@
 		if err != nil {
 			return err
 		}
-<<<<<<< HEAD
-=======
-
-		err = image.Finalize(srcFile, packageName)
-		if err != nil {
-			return err
-		}
->>>>>>> 9afea50b
 	}
 
 	return nil
