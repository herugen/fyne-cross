package command

import (
	"fmt"
	"runtime"

	"github.com/fyne-io/fyne-cross/internal/log"
	"github.com/fyne-io/fyne-cross/internal/volume"
)

const (
	// freebsdOS it the freebsd OS name
	freebsdOS = "freebsd"
	// freebsdImageAmd64 is the fyne-cross image for the FreeBSD OS amd64 arch
<<<<<<< HEAD
	freebsdImageAmd64 = "fyneio/fyne-cross-images:freebsd-amd64"
	// freebsdImageArm64 is the fyne-cross image for the FreeBSD OS arm64 arch
	freebsdImageArm64 = "fyneio/fyne-cross-images:freebsd-arm64"
=======
	freebsdImageAmd64 = "fyneio/fyne-cross:1.3-freebsd-amd64"
	// freebsdImageArm64 is the fyne-cross image for the FreeBSD OS arm64 arch
	freebsdImageArm64 = "fyneio/fyne-cross:1.3-freebsd-arm64"
>>>>>>> 54925492
)

var (
	// freebsdArchSupported defines the supported target architectures on freebsd
	freebsdArchSupported = []Architecture{ArchAmd64, ArchArm64}
)

// FreeBSD build and package the fyne app for the freebsd OS
type freeBSD struct {
	Images         []containerImage
	defaultContext Context
}

var _ platformBuilder = (*freeBSD)(nil)
var _ Command = (*freeBSD)(nil)

func NewFreeBSD() *freeBSD {
	return &freeBSD{}
}

func (cmd *freeBSD) Name() string {
	return "freebsd"
}

// Description returns the command description
func (cmd *freeBSD) Description() string {
	return "Build and package a fyne application for the freebsd OS"
}

func (cmd *freeBSD) Run() error {
	return commonRun(cmd.defaultContext, cmd.Images, cmd)
}

// Parse parses the arguments and set the usage for the command
func (cmd *freeBSD) Parse(args []string) error {
	commonFlags, err := newCommonFlags()
	if err != nil {
		return err
	}

	flags := &freebsdFlags{
		CommonFlags: commonFlags,
		TargetArch:  &targetArchFlag{runtime.GOARCH},
	}
	flagSet.Var(flags.TargetArch, "arch", fmt.Sprintf(`List of target architecture to build separated by comma. Supported arch: %s`, freebsdArchSupported))

	flagSet.Usage = cmd.Usage
	flagSet.Parse(args)

	err = cmd.setupContainerImages(flags, flagSet.Args())
	return err
}

// Run runs the command
func (cmd *freeBSD) Build(image containerImage) (string, error) {
	//
	// package
	//
	log.Info("[i] Packaging app...")
	packageName := fmt.Sprintf("%s.tar.xz", cmd.defaultContext.Name)

	err := prepareIcon(cmd.defaultContext, image)
	if err != nil {
		return "", err
	}

	if cmd.defaultContext.Release {
		// Release mode
		err = fyneRelease(cmd.defaultContext, image)
	} else {
		// Build mode
		err = fynePackage(cmd.defaultContext, image)
	}
	if err != nil {
		return "", fmt.Errorf("could not package the Fyne app: %v", err)
	}
	image.Run(cmd.defaultContext.Volume, options{}, []string{
		"mv",
		volume.JoinPathContainer(cmd.defaultContext.WorkDirContainer(), packageName),
		volume.JoinPathContainer(cmd.defaultContext.TmpDirContainer(), image.ID(), packageName),
	})

	return packageName, nil
}

// Usage displays the command usage
func (cmd *freeBSD) Usage() {
	data := struct {
		Name        string
		Description string
	}{
		Name:        cmd.Name(),
		Description: cmd.Description(),
	}

	template := `
Usage: fyne-cross {{ .Name }} [options] [package]

{{ .Description }}

Options:
`

	printUsage(template, data)
	flagSet.PrintDefaults()
}

// freebsdFlags defines the command-line flags for the freebsd command
type freebsdFlags struct {
	*CommonFlags

	// TargetArch represents a list of target architecture to build on separated by comma
	TargetArch *targetArchFlag
}

// setupContainerImages returns the command context for a freebsd target
func (cmd *freeBSD) setupContainerImages(flags *freebsdFlags, args []string) error {
	targetArch, err := targetArchFromFlag(*flags.TargetArch, freebsdArchSupported)
	if err != nil {
		return fmt.Errorf("could not make build context for %s OS: %s", freebsdOS, err)
	}

	ctx, err := makeDefaultContext(flags.CommonFlags, args)
	if err != nil {
		return err
	}

	cmd.defaultContext = ctx
	runner, err := newContainerEngine(ctx)
	if err != nil {
		return err
	}

	for _, arch := range targetArch {
		var image containerImage

		switch arch {
		case ArchAmd64:
			image = runner.createContainerImage(arch, freebsdOS, overrideDockerImage(flags.CommonFlags, freebsdImageAmd64))
			image.SetEnv("GOARCH", "amd64")
			image.SetEnv("CC", "clang --sysroot=/freebsd --target=x86_64-unknown-freebsd12")
			image.SetEnv("CXX", "clang++ --sysroot=/freebsd --target=x86_64-unknown-freebsd12")
			if runtime.GOARCH == string(ArchArm64) {
				if v, ok := ctx.Env["CGO_LDFLAGS"]; ok {
					image.SetEnv("CGO_LDFLAGS", v+" -fuse-ld=lld")
				} else {
					image.SetEnv("CGO_LDFLAGS", "-fuse-ld=lld")
				}
			}
		case ArchArm64:
			image = runner.createContainerImage(arch, freebsdOS, overrideDockerImage(flags.CommonFlags, freebsdImageArm64))
			image.SetEnv("GOARCH", "arm64")
			if v, ok := ctx.Env["CGO_LDFLAGS"]; ok {
				image.SetEnv("CGO_LDFLAGS", v+" -fuse-ld=lld")
			} else {
				image.SetEnv("CGO_LDFLAGS", "-fuse-ld=lld")
			}
			image.SetEnv("CC", "clang --sysroot=/freebsd --target=aarch64-unknown-freebsd12")
			image.SetEnv("CXX", "clang++ --sysroot=/freebsd --target=aarch64-unknown-freebsd12")
		}
		image.SetEnv("GOOS", "freebsd")

		cmd.Images = append(cmd.Images, image)
	}

	return nil
}<|MERGE_RESOLUTION|>--- conflicted
+++ resolved
@@ -12,15 +12,9 @@
 	// freebsdOS it the freebsd OS name
 	freebsdOS = "freebsd"
 	// freebsdImageAmd64 is the fyne-cross image for the FreeBSD OS amd64 arch
-<<<<<<< HEAD
 	freebsdImageAmd64 = "fyneio/fyne-cross-images:freebsd-amd64"
 	// freebsdImageArm64 is the fyne-cross image for the FreeBSD OS arm64 arch
 	freebsdImageArm64 = "fyneio/fyne-cross-images:freebsd-arm64"
-=======
-	freebsdImageAmd64 = "fyneio/fyne-cross:1.3-freebsd-amd64"
-	// freebsdImageArm64 is the fyne-cross image for the FreeBSD OS arm64 arch
-	freebsdImageArm64 = "fyneio/fyne-cross:1.3-freebsd-arm64"
->>>>>>> 54925492
 )
 
 var (
